package parsemail

import (
	"encoding/base64"
	"io/ioutil"
	"net/mail"
	"strings"
	"testing"
	"time"
)

func TestParseEmail(t *testing.T) {
	var testData = map[int]struct {
		mailData string

		contentType     string
		content         string
		subject         string
		date            time.Time
		from            []mail.Address
		sender          mail.Address
		to              []mail.Address
		replyTo         []mail.Address
		cc              []mail.Address
		bcc             []mail.Address
		messageID       string
		resentDate      time.Time
		resentFrom      []mail.Address
		resentSender    mail.Address
		resentTo        []mail.Address
		resentReplyTo   []mail.Address
		resentCc        []mail.Address
		resentBcc       []mail.Address
		resentMessageID string
		inReplyTo       []string
		references      []string
		htmlBody        string
		textBody        string
		attachments     []attachmentData
		embeddedFiles   []embeddedFileData
		headerCheck     func(mail.Header, *testing.T)
	}{
		1: {
			mailData: rfc5322exampleA11,
			subject:  "Saying Hello",
			from: []mail.Address{
				{
					Name:    "John Doe",
					Address: "jdoe@machine.example",
				},
			},
			to: []mail.Address{
				{
					Name:    "Mary Smith",
					Address: "mary@example.net",
				},
			},
			sender: mail.Address{
				Name:    "Michael Jones",
				Address: "mjones@machine.example",
			},
			messageID: "1234@local.machine.example",
			date:      parseDate("Fri, 21 Nov 1997 09:55:06 -0600"),
			textBody: `This is a message just to say hello.
So, "Hello".`,
		},
		2: {
			mailData: rfc5322exampleA12,
			from: []mail.Address{
				{
					Name:    "Joe Q. Public",
					Address: "john.q.public@example.com",
				},
			},
			to: []mail.Address{
				{
					Name:    "Mary Smith",
					Address: "mary@x.test",
				},
				{
					Name:    "",
					Address: "jdoe@example.org",
				},
				{
					Name:    "Who?",
					Address: "one@y.test",
				},
			},
			cc: []mail.Address{
				{
					Name:    "",
					Address: "boss@nil.test",
				},
				{
					Name:    "Giant; \"Big\" Box",
					Address: "sysservices@example.net",
				},
			},
			messageID: "5678.21-Nov-1997@example.com",
			date:      parseDate("Tue, 01 Jul 2003 10:52:37 +0200"),
			textBody:  `Hi everyone.`,
		},
		3: {
			mailData: rfc5322exampleA2a,
			subject:  "Re: Saying Hello",
			from: []mail.Address{
				{
					Name:    "Mary Smith",
					Address: "mary@example.net",
				},
			},
			replyTo: []mail.Address{
				{
					Name:    "Mary Smith: Personal Account",
					Address: "smith@home.example",
				},
			},
			to: []mail.Address{
				{
					Name:    "John Doe",
					Address: "jdoe@machine.example",
				},
			},
			messageID:  "3456@example.net",
			inReplyTo:  []string{"1234@local.machine.example"},
			references: []string{"1234@local.machine.example"},
			date:       parseDate("Fri, 21 Nov 1997 10:01:10 -0600"),
			textBody:   `This is a reply to your hello.`,
		},
		4: {
			mailData: rfc5322exampleA2b,
			subject:  "Re: Saying Hello",
			from: []mail.Address{
				{
					Name:    "John Doe",
					Address: "jdoe@machine.example",
				},
			},
			to: []mail.Address{
				{
					Name:    "Mary Smith: Personal Account",
					Address: "smith@home.example",
				},
			},
			messageID:  "abcd.1234@local.machine.test",
			inReplyTo:  []string{"3456@example.net"},
			references: []string{"1234@local.machine.example", "3456@example.net"},
			date:       parseDate("Fri, 21 Nov 1997 11:00:00 -0600"),
			textBody:   `This is a reply to your reply.`,
		},
		5: {
			mailData: rfc5322exampleA3,
			subject:  "Saying Hello",
			from: []mail.Address{
				{
					Name:    "John Doe",
					Address: "jdoe@machine.example",
				},
			},
			to: []mail.Address{
				{
					Name:    "Mary Smith",
					Address: "mary@example.net",
				},
			},
			messageID: "1234@local.machine.example",
			date:      parseDate("Fri, 21 Nov 1997 09:55:06 -0600"),
			resentFrom: []mail.Address{
				{
					Name:    "Mary Smith",
					Address: "mary@example.net",
				},
			},
			resentTo: []mail.Address{
				{
					Name:    "Jane Brown",
					Address: "j-brown@other.example",
				},
			},
			resentMessageID: "78910@example.net",
			resentDate:      parseDate("Mon, 24 Nov 1997 14:22:01 -0800"),
			textBody: `This is a message just to say hello.
So, "Hello".`,
		},
		6: {
			mailData: data1,
			contentType: `multipart/mixed; boundary=f403045f1dcc043a44054c8e6bbf`,
			content: "",
			subject:  "Peter Paholík",
			from: []mail.Address{
				{
					Name:    "Peter Paholík",
					Address: "peter.paholik@gmail.com",
				},
			},
			to: []mail.Address{
				{
					Name:    "",
					Address: "dusan@kasan.sk",
				},
			},
			messageID: "CACtgX4kNXE7T5XKSKeH_zEcfUUmf2vXVASxYjaaK9cCn-3zb_g@mail.gmail.com",
			date:      parseDate("Fri, 07 Apr 2017 09:17:26 +0200"),
			htmlBody:  "<div dir=\"ltr\"><br></div>",
			attachments: []attachmentData{
				{
					filename:    "Peter Paholík 1 4 2017 2017-04-07.pdf",
					contentType: "application/pdf",
					base64data:  "JVBERi0xLjQNCiW1tbW1DQoxIDAgb2JqDQo8PC9UeXBlL0NhdGFsb2cvUGFnZXMgMiAwIFIvTGFuZyhlbi1VUykgL1N0cnVjdFRyZWVSb290IDY3IDAgUi9NYXJrSW5mbzw8L01hcmtlZCB0cnVlPj4vT3V0cHV0SW50ZW50c1s8PC9UeXBlL091dHB1dEludGVudC9TL0dUU19QREZBMS9PdXRwdXRDb25kZXYgMzk1MzYyDQo+Pg0Kc3RhcnR4cmVmDQo0MTk4ODUNCiUlRU9GDQo=",
				},
			},
		},
		7: {
			mailData: data2,
			contentType: `multipart/alternative; boundary="------------C70C0458A558E585ACB75FB4"`,
			content: "",
			subject:  "Re: Test Subject 2",
			from: []mail.Address{
				{
					Name:    "Sender Man",
					Address: "sender@domain.com",
				},
			},
			to: []mail.Address{
				{
					Name:    "",
					Address: "info@receiver.com",
				},
			},
			cc: []mail.Address{
				{
					Name:    "Cc Man",
					Address: "ccman@gmail.com",
				},
			},
			messageID:  "0e9a21b4-01dc-e5c1-dcd6-58ce5aa61f4f@receiver.com",
			inReplyTo:  []string{"9ff38d03-c4ab-89b7-9328-e99d5e24e3ba@receiver.eu"},
			references: []string{"2f6b7595-c01e-46e5-42bc-f263e1c4282d@receiver.com", "9ff38d03-c4ab-89b7-9328-e99d5e24e3ba@domain.com"},
			date:       parseDate("Fri, 07 Apr 2017 12:59:55 +0200"),
			htmlBody:   `<html>data<img src="part2.9599C449.04E5EC81@develhell.com"/></html>`,
			textBody: `First level
> Second level
>> Third level
>
`,
			embeddedFiles: []embeddedFileData{
				{
					cid:         "part2.9599C449.04E5EC81@develhell.com",
					contentType: "image/png",
					base64data:  "iVBORw0KGgoAAAANSUhEUgAAAQEAAAAYCAIAAAB1IN9NAAAACXBIWXMAAAsTAAALEwEAmpwYYKUKF+Os3baUndC0pDnwNAmLy1SUr2Gw0luxQuV/AwC6cEhVV5VRrwAAAABJRU5ErkJggg==",
				},
			},
		},
		8: {
<<<<<<< HEAD
			mailData: imageContentExample,
			subject:  "Saying Hello",
			from: []mail.Address{
				{
					Name:    "John Doe",
					Address: "jdoe@machine.example",
=======
			mailData: data3,
			subject:  "Re: kern/54143 (virtualbox)",
			from: []mail.Address{
				{
					Name:    "Rares",
					Address: "rares@example.com",
>>>>>>> bae116e9
				},
			},
			to: []mail.Address{
				{
<<<<<<< HEAD
					Name:    "Mary Smith",
					Address: "mary@example.net",
				},
			},
			sender: mail.Address{
				Name:    "Michael Jones",
				Address: "mjones@machine.example",
			},
			messageID: "1234@local.machine.example",
			date:      parseDate("Fri, 21 Nov 1997 09:55:06 -0600"),
			contentType: `image/jpeg; x-unix-mode=0644; name="image.gif"`,
			content: `GIF89a;`,
=======
					Name:    "",
					Address: "bugs@example.com",
				},
			},
			date:       parseDate("Fri, 02 May 2019 11:25:35 +0300"),
			textBody: `plain text part`,
>>>>>>> bae116e9
		},
	}

	for index, td := range testData {
		e, err := Parse(strings.NewReader(td.mailData))
		if err != nil {
			t.Error(err)
		}

		if td.contentType != e.ContentType {
			t.Errorf("[Test Case %v] Wrong content type. Expected: %s, Got: %s", index, td.contentType, e.ContentType)
		}

		if td.content != "" {
			b, err := ioutil.ReadAll(e.Content)
			if err != nil {
				t.Error(err)
			} else if td.content != string(b) {
				t.Errorf("[Test Case %v] Wrong content. Expected: %s, Got: %s", index, td.content, string(b))
			}
		}

		if td.subject != e.Subject {
			t.Errorf("[Test Case %v] Wrong subject. Expected: %s, Got: %s", index, td.subject, e.Subject)
		}

		if td.messageID != e.MessageID {
			t.Errorf("[Test Case %v] Wrong messageID. Expected: '%s', Got: '%s'", index, td.messageID, e.MessageID)
		}

		if !td.date.Equal(e.Date) {
			t.Errorf("[Test Case %v] Wrong date. Expected: %v, Got: %v", index, td.date, e.Date)
		}

		d := dereferenceAddressList(e.From)
		if !assertAddressListEq(td.from, d) {
			t.Errorf("[Test Case %v] Wrong from. Expected: %s, Got: %s", index, td.from, d)
		}

		var sender mail.Address
		if e.Sender != nil {
			sender = *e.Sender
		}
		if td.sender != sender {
			t.Errorf("[Test Case %v] Wrong sender. Expected: %s, Got: %s", index, td.sender, sender)
		}

		d = dereferenceAddressList(e.To)
		if !assertAddressListEq(td.to, d) {
			t.Errorf("[Test Case %v] Wrong to. Expected: %s, Got: %s", index, td.to, d)
		}

		d = dereferenceAddressList(e.Cc)
		if !assertAddressListEq(td.cc, d) {
			t.Errorf("[Test Case %v] Wrong cc. Expected: %s, Got: %s", index, td.cc, d)
		}

		d = dereferenceAddressList(e.Bcc)
		if !assertAddressListEq(td.bcc, d) {
			t.Errorf("[Test Case %v] Wrong bcc. Expected: %s, Got: %s", index, td.bcc, d)
		}

		if td.resentMessageID != e.ResentMessageID {
			t.Errorf("[Test Case %v] Wrong resent messageID. Expected: '%s', Got: '%s'", index, td.resentMessageID, e.ResentMessageID)
		}

		if !td.resentDate.Equal(e.ResentDate) && !td.resentDate.IsZero() && !e.ResentDate.IsZero() {
			t.Errorf("[Test Case %v] Wrong resent date. Expected: %v, Got: %v", index, td.resentDate, e.ResentDate)
		}

		d = dereferenceAddressList(e.ResentFrom)
		if !assertAddressListEq(td.resentFrom, d) {
			t.Errorf("[Test Case %v] Wrong resent from. Expected: %s, Got: %s", index, td.resentFrom, d)
		}

		var resentSender mail.Address
		if e.ResentSender != nil {
			resentSender = *e.ResentSender
		}
		if td.resentSender != resentSender {
			t.Errorf("[Test Case %v] Wrong resent sender. Expected: %s, Got: %s", index, td.resentSender, resentSender)
		}

		d = dereferenceAddressList(e.ResentTo)
		if !assertAddressListEq(td.resentTo, d) {
			t.Errorf("[Test Case %v] Wrong resent to. Expected: %s, Got: %s", index, td.resentTo, d)
		}

		d = dereferenceAddressList(e.ResentCc)
		if !assertAddressListEq(td.resentCc, d) {
			t.Errorf("[Test Case %v] Wrong resent cc. Expected: %s, Got: %s", index, td.resentCc, d)
		}

		d = dereferenceAddressList(e.ResentBcc)
		if !assertAddressListEq(td.resentBcc, d) {
			t.Errorf("[Test Case %v] Wrong resent bcc. Expected: %s, Got: %s", index, td.resentBcc, d)
		}

		if !assertSliceEq(td.inReplyTo, e.InReplyTo) {
			t.Errorf("[Test Case %v] Wrong in reply to. Expected: %s, Got: %s", index, td.inReplyTo, e.InReplyTo)
		}

		if !assertSliceEq(td.references, e.References) {
			t.Errorf("[Test Case %v] Wrong references. Expected: %s, Got: %s", index, td.references, e.References)
		}

		d = dereferenceAddressList(e.ReplyTo)
		if !assertAddressListEq(td.replyTo, d) {
			t.Errorf("[Test Case %v] Wrong reply to. Expected: %s, Got: %s", index, td.replyTo, d)
		}

		if td.htmlBody != e.HTMLBody {
			t.Errorf("[Test Case %v] Wrong html body. Expected: '%s', Got: '%s'", index, td.htmlBody, e.HTMLBody)
		}

		if td.textBody != e.TextBody {
			t.Errorf("[Test Case %v] Wrong text body. Expected: '%s', Got: '%s'", index, td.textBody, e.TextBody)
		}

		if len(td.attachments) != len(e.Attachments) {
			t.Errorf("[Test Case %v] Incorrect number of attachments! Expected: %v, Got: %v.", index, len(td.attachments), len(e.Attachments))
		} else {
			attachs := e.Attachments[:]

			for _, ad := range td.attachments {
				found := false

				for i, ra := range attachs {
					b, err := ioutil.ReadAll(ra.Data)
					if err != nil {
						t.Error(err)
					}

					encoded := base64.StdEncoding.EncodeToString(b)
					if ra.Filename == ad.filename && encoded == ad.base64data && ra.ContentType == ad.contentType {
						found = true
						attachs = append(attachs[:i], attachs[i+1:]...)
					}
				}

				if !found {
					t.Errorf("[Test Case %v] Attachment not found: %s", index, ad.filename)
				}
			}

			if len(attachs) != 0 {
				t.Errorf("[Test Case %v] Email contains %v unexpected attachments: %v", index, len(attachs), attachs)
			}
		}

		if len(td.embeddedFiles) != len(e.EmbeddedFiles) {
			t.Errorf("[Test Case %v] Incorrect number of embedded files! Expected: %v, Got: %v.", index, len(td.embeddedFiles), len(e.EmbeddedFiles))
		} else {
			embeds := e.EmbeddedFiles[:]

			for _, ad := range td.embeddedFiles {
				found := false

				for i, ra := range embeds {
					b, err := ioutil.ReadAll(ra.Data)
					if err != nil {
						t.Error(err)
					}

					encoded := base64.StdEncoding.EncodeToString(b)

					if ra.CID == ad.cid && encoded == ad.base64data && ra.ContentType == ad.contentType {
						found = true
						embeds = append(embeds[:i], embeds[i+1:]...)
					}
				}

				if !found {
					t.Errorf("[Test Case %v] Embedded file not found: %s", index, ad.cid)
				}
			}

			if len(embeds) != 0 {
				t.Errorf("[Test Case %v] Email contains %v unexpected embedded files: %v", index, len(embeds), embeds)
			}
		}
	}
}

func parseDate(in string) time.Time {
	out, err := time.Parse(time.RFC1123Z, in)
	if err != nil {
		panic(err)
	}

	return out
}

type attachmentData struct {
	filename    string
	contentType string
	base64data  string
}

type embeddedFileData struct {
	cid         string
	contentType string
	base64data  string
}

func assertSliceEq(a, b []string) bool {
	if len(a) == len(b) && len(a) == 0 {
		return true
	}

	if a == nil && b == nil {
		return true
	}

	if a == nil || b == nil {
		return false
	}

	if len(a) != len(b) {
		return false
	}

	for i := range a {
		if a[i] != b[i] {
			return false
		}
	}

	return true
}

func assertAddressListEq(a, b []mail.Address) bool {
	if len(a) == len(b) && len(a) == 0 {
		return true
	}

	if a == nil && b == nil {
		return true
	}

	if a == nil || b == nil {
		return false
	}

	if len(a) != len(b) {
		return false
	}

	for i := range a {
		if a[i] != b[i] {
			return false
		}
	}

	return true
}

func dereferenceAddressList(al []*mail.Address) (result []mail.Address) {
	for _, a := range al {
		result = append(result, *a)
	}

	return
}

var data1 = `From: =?UTF-8?Q?Peter_Pahol=C3=ADk?= <peter.paholik@gmail.com>
Date: Fri, 7 Apr 2017 09:17:26 +0200
Message-ID: <CACtgX4kNXE7T5XKSKeH_zEcfUUmf2vXVASxYjaaK9cCn-3zb_g@mail.gmail.com>
Subject: =?UTF-8?Q?Peter_Pahol=C3=ADk?=
To: dusan@kasan.sk
Content-Type: multipart/mixed; boundary=f403045f1dcc043a44054c8e6bbf

--f403045f1dcc043a44054c8e6bbf
Content-Type: multipart/alternative; boundary=f403045f1dcc043a3f054c8e6bbd

--f403045f1dcc043a3f054c8e6bbd
Content-Type: text/plain; charset=UTF-8



--f403045f1dcc043a3f054c8e6bbd
Content-Type: text/html; charset=UTF-8

<div dir="ltr"><br></div>

--f403045f1dcc043a3f054c8e6bbd--
--f403045f1dcc043a44054c8e6bbf
Content-Type: application/pdf;
	name="=?UTF-8?Q?Peter_Paholi=CC=81k_1?=
	=?UTF-8?Q?_4_2017_2017=2D04=2D07=2Epdf?="
Content-Disposition: attachment;
	filename="=?UTF-8?Q?Peter_Paholi=CC=81k_1?=
	=?UTF-8?Q?_4_2017_2017=2D04=2D07=2Epdf?="
Content-Transfer-Encoding: base64
X-Attachment-Id: f_j17i0f0d0

JVBERi0xLjQNCiW1tbW1DQoxIDAgb2JqDQo8PC9UeXBlL0NhdGFsb2cvUGFnZXMgMiAwIFIvTGFu
Zyhlbi1VUykgL1N0cnVjdFRyZWVSb290IDY3IDAgUi9NYXJrSW5mbzw8L01hcmtlZCB0cnVlPj4v
T3V0cHV0SW50ZW50c1s8PC9UeXBlL091dHB1dEludGVudC9TL0dUU19QREZBMS9PdXRwdXRDb25k
ZXYgMzk1MzYyDQo+Pg0Kc3RhcnR4cmVmDQo0MTk4ODUNCiUlRU9GDQo=
--f403045f1dcc043a44054c8e6bbf--
`

var data2 = `Subject: Re: Test Subject 2
To: info@receiver.com
References: <2f6b7595-c01e-46e5-42bc-f263e1c4282d@receiver.com>
 <9ff38d03-c4ab-89b7-9328-e99d5e24e3ba@domain.com>
Cc: Cc Man <ccman@gmail.com>
From: Sender Man <sender@domain.com>
Message-ID: <0e9a21b4-01dc-e5c1-dcd6-58ce5aa61f4f@receiver.com>
Date: Fri, 7 Apr 2017 12:59:55 +0200
User-Agent: Mozilla/5.0 (Macintosh; Intel Mac OS X 10.12; rv:45.0)
 Gecko/20100101 Thunderbird/45.8.0
MIME-Version: 1.0
In-Reply-To: <9ff38d03-c4ab-89b7-9328-e99d5e24e3ba@receiver.eu>
Content-Type: multipart/alternative;
 boundary="------------C70C0458A558E585ACB75FB4"

This is a multi-part message in MIME format.
--------------C70C0458A558E585ACB75FB4
Content-Type: text/plain; charset=utf-8; format=flowed
Content-Transfer-Encoding: 8bit

First level
> Second level
>> Third level
>


--------------C70C0458A558E585ACB75FB4
Content-Type: multipart/related;
 boundary="------------5DB4A1356834BB602A5F88B2"


--------------5DB4A1356834BB602A5F88B2
Content-Type: text/html; charset=utf-8
Content-Transfer-Encoding: 8bit

<html>data<img src="part2.9599C449.04E5EC81@develhell.com"/></html>

--------------5DB4A1356834BB602A5F88B2
Content-Type: image/png
Content-Transfer-Encoding: base64
Content-ID: <part2.9599C449.04E5EC81@develhell.com>

iVBORw0KGgoAAAANSUhEUgAAAQEAAAAYCAIAAAB1IN9NAAAACXBIWXMAAAsTAAALEwEAmpwY
YKUKF+Os3baUndC0pDnwNAmLy1SUr2Gw0luxQuV/AwC6cEhVV5VRrwAAAABJRU5ErkJggg==
--------------5DB4A1356834BB602A5F88B2

--------------C70C0458A558E585ACB75FB4--
`

var data3 = `From: Rares <rares@example.com>
Date: Thu, 2 May 2019 11:25:35 +0300
Subject: Re: kern/54143 (virtualbox)
To: bugs@example.com
Content-Type: multipart/mixed; boundary="0000000000007e2bb40587e36196"

--0000000000007e2bb40587e36196
Content-Type: text/plain; charset="UTF-8"

plain text part
--0000000000007e2bb40587e36196--
`

var rfc5322exampleA11 = `From: John Doe <jdoe@machine.example>
Sender: Michael Jones <mjones@machine.example>
To: Mary Smith <mary@example.net>
Subject: Saying Hello
Date: Fri, 21 Nov 1997 09:55:06 -0600
Message-ID: <1234@local.machine.example>

This is a message just to say hello.
So, "Hello".
`

var rfc5322exampleA12 = `From: "Joe Q. Public" <john.q.public@example.com>
To: Mary Smith <mary@x.test>, jdoe@example.org, Who? <one@y.test>
Cc: <boss@nil.test>, "Giant; \"Big\" Box" <sysservices@example.net>
Date: Tue, 1 Jul 2003 10:52:37 +0200
Message-ID: <5678.21-Nov-1997@example.com>

Hi everyone.
`

//todo: not yet implemented in net/mail
//once there is support for this, add it
var rfc5322exampleA13 = `From: Pete <pete@silly.example>
To: A Group:Ed Jones <c@a.test>,joe@where.test,John <jdoe@one.test>;
Cc: Undisclosed recipients:;
Date: Thu, 13 Feb 1969 23:32:54 -0330
Message-ID: <testabcd.1234@silly.example>

Testing.
`

//we skipped the first message bcause it's the same as A 1.1
var rfc5322exampleA2a = `From: Mary Smith <mary@example.net>
To: John Doe <jdoe@machine.example>
Reply-To: "Mary Smith: Personal Account" <smith@home.example>
Subject: Re: Saying Hello
Date: Fri, 21 Nov 1997 10:01:10 -0600
Message-ID: <3456@example.net>
In-Reply-To: <1234@local.machine.example>
References: <1234@local.machine.example>

This is a reply to your hello.
`

var rfc5322exampleA2b = `To: "Mary Smith: Personal Account" <smith@home.example>
From: John Doe <jdoe@machine.example>
Subject: Re: Saying Hello
Date: Fri, 21 Nov 1997 11:00:00 -0600
Message-ID: <abcd.1234@local.machine.test>
In-Reply-To: <3456@example.net>
References: <1234@local.machine.example> <3456@example.net>

This is a reply to your reply.
`

var rfc5322exampleA3 = `Resent-From: Mary Smith <mary@example.net>
Resent-To: Jane Brown <j-brown@other.example>
Resent-Date: Mon, 24 Nov 1997 14:22:01 -0800
Resent-Message-ID: <78910@example.net>
From: John Doe <jdoe@machine.example>
To: Mary Smith <mary@example.net>
Subject: Saying Hello
Date: Fri, 21 Nov 1997 09:55:06 -0600
Message-ID: <1234@local.machine.example>

This is a message just to say hello.
So, "Hello".`

var rfc5322exampleA4 = `Received: from x.y.test
  by example.net
  via TCP
  with ESMTP
  id ABC12345
  for <mary@example.net>;  21 Nov 1997 10:05:43 -0600
Received: from node.example by x.y.test; 21 Nov 1997 10:01:22 -0600
From: John Doe <jdoe@node.example>
To: Mary Smith <mary@example.net>
Subject: Saying Hello
Date: Fri, 21 Nov 1997 09:55:06 -0600
Message-ID: <1234@local.node.example>

This is a message just to say hello.
So, "Hello".`

var imageContentExample = `From: John Doe <jdoe@machine.example>
Sender: Michael Jones <mjones@machine.example>
To: Mary Smith <mary@example.net>
Subject: Saying Hello
Date: Fri, 21 Nov 1997 09:55:06 -0600
Message-ID: <1234@local.machine.example>
Content-Type: image/jpeg;
	x-unix-mode=0644;
	name="image.gif"
Content-Transfer-Encoding: base64

R0lGODlhAQE7`<|MERGE_RESOLUTION|>--- conflicted
+++ resolved
@@ -252,26 +252,16 @@
 			},
 		},
 		8: {
-<<<<<<< HEAD
 			mailData: imageContentExample,
 			subject:  "Saying Hello",
 			from: []mail.Address{
 				{
 					Name:    "John Doe",
 					Address: "jdoe@machine.example",
-=======
-			mailData: data3,
-			subject:  "Re: kern/54143 (virtualbox)",
-			from: []mail.Address{
-				{
-					Name:    "Rares",
-					Address: "rares@example.com",
->>>>>>> bae116e9
-				},
-			},
-			to: []mail.Address{
-				{
-<<<<<<< HEAD
+				},
+			},
+			to: []mail.Address{
+				{
 					Name:    "Mary Smith",
 					Address: "mary@example.net",
 				},
@@ -284,14 +274,25 @@
 			date:      parseDate("Fri, 21 Nov 1997 09:55:06 -0600"),
 			contentType: `image/jpeg; x-unix-mode=0644; name="image.gif"`,
 			content: `GIF89a;`,
-=======
+		},
+		9: {
+			contentType: `multipart/mixed; boundary="0000000000007e2bb40587e36196"`,
+			mailData: textPlainInMultipart,
+			subject:  "Re: kern/54143 (virtualbox)",
+			from: []mail.Address{
+				{
+					Name:    "Rares",
+					Address: "rares@example.com",
+				},
+			},
+			to: []mail.Address{
+				{
 					Name:    "",
 					Address: "bugs@example.com",
 				},
 			},
 			date:       parseDate("Fri, 02 May 2019 11:25:35 +0300"),
 			textBody: `plain text part`,
->>>>>>> bae116e9
 		},
 	}
 
@@ -644,7 +645,7 @@
 --------------C70C0458A558E585ACB75FB4--
 `
 
-var data3 = `From: Rares <rares@example.com>
+var textPlainInMultipart = `From: Rares <rares@example.com>
 Date: Thu, 2 May 2019 11:25:35 +0300
 Subject: Re: kern/54143 (virtualbox)
 To: bugs@example.com
